<<<<<<< HEAD
# Troubleshooting Weave Flux
=======
---
title: Troubleshooting Flux
menu_order: 50
---
>>>>>>> 32c988e2

Also see the [issues labeled with
`FAQ`](https://github.com/weaveworks/flux/labels/FAQ), which often
explain workarounds.

### Flux is taking a long time to apply manifests when it syncs

If you notice that Flux takes tens of seconds or minutes to get
through each sync, while you can apply the same manifests very quickly
by hand, you may be running into this issue:
https://github.com/weaveworks/flux/issues/1422

Briefly, the problem is that mounting a volume into `$HOME/.kube`
effectively disables `kubectl`'s caching, which makes it much much
slower. You may have used such a volume mount to override
`$HOME/.kube/config`, possibly unknowingly -- the Helm chart did this
for you, prior to
[weaveworks/flux#1435](https://github.com/weaveworks/flux/pull/1435).

The remedy is to mount the override to some other place in the
filesystem, and use the environment entry `KUBECONFIG` to point
`kubectl` at it. This is what the Helm chart now does, so fixing it
may be as easy as reapplying the chart if that's what you're using.

This is also documented in the
[FAQ](./faq.md).

### `fluxctl` returns a 500 Internal Server Error

This usually indicates there's a bug in the Flux daemon somewhere -- in which case please [tell us about it](https://github.com/weaveworks/flux/issues/new)!

### Flux answers everything with `git repo is not configured`

This means Flux can't read from and write to the git repo. Check that

 - ... you've supplied a git repo URL. If it's of the form
   `https://github.com/user/repo` then you will need to use the
   SSH-style URL, `git@github.com:user/repo` instead.

 - ... the deploy key has read/write access to the repo. In
   GitHub, deploy keys are installed in the settings for a
   repository. To get the deploy key Flux is using, use `fluxctl
   identity`.

 - ... that the host where your git repo lives is in
   `~/.ssh/known_hosts` in the fluxd container. We prime the container
   _image_ with host keys for `github.com`, `gitlab.com`, `bitbucket.org`, `dev.azure.com`, and `vs-ssh.visualstudio.com`, but if you're using your own git server, you'll
   need to add its host key. See [./standalone-setup.md](./install/standalone-setup.md).

<<<<<<< HEAD
### "The request failed authentication"

If you're using [Weave Cloud](https://cloud.weave.works/), this
probably means you haven't supplied the token. You can get the token
from the settings in Weave Cloud; set the environment variable
`FLUX_TOKEN` to the token.

If you have set Flux up standalone (as in the instructions in
[./tutorials/get-started.md](./install/get-started.md)), this
probably means Flux is defaulting to using Weave Cloud because you've
not set the environment variable `FLUX_URL` to point at the
daemon. See [./standalone-setup.md](./install/standalone-setup.md).

=======
>>>>>>> 32c988e2
### I'm using GCR/GKE and I keep seeing "Quota exceeded" in logs

GCP (in general) has quite conservative API rate limiting, and Flux's
default settings can bump API usage over the limits. See
[weaveworks/flux#1016](https://github.com/weaveworks/flux/issues/1016)
for advice.

### Flux doesn't seem to be able to use my imagePullSecrets

If you're using `kubectl` v1.13.x to create them, then it may be due
to [this problem](https://github.com/weaveworks/flux/issues/1596). In
short, there was a breaking change to how `kubectl` creates secrets,
that found its way into the Kubernetes 1.13.0 release. It has been
corrected in [kubectl
v1.13.2](https://github.com/kubernetes/kubernetes/blob/master/CHANGELOG-1.13.md#changelog-since-v1131),
so using that version or newer to create secrets should fix the
problem.

### Why are my images not showing up in the list of images?

Sometimes, instead of seeing the various images and their tags, the
output of `fluxctl list-images` shows nothing. There's a number of
reasons this can happen:

 - Flux just hasn't fetched the image metadata yet. This may be the case
   if you've only just started using a particular image in a workload.
 - Flux can't get suitable credentials for the image repository. At
   present, it looks at `imagePullSecret`s attached to workloads,
   service accounts, platform-provided credentials on GCP, AWS or Azure, and
   a Docker config file if you mount one into the fluxd container (see
   the [command-line usage](./features/daemon.md)).
 - When using images in ECR, from EC2, the `NodeInstanceRole` for the
   worker node running fluxd must have permissions to query the ECR
   registry (or registries) in
   question. [`eksctl`](https://github.com/weaveworks/eksctl) and
   [`kops`](https://github.com/kubernetes/kops) (with
   [`.iam.allowContainerRegistry=true`](https://github.com/kubernetes/kops/blob/master/docs/iam_roles.md#iam-roles))
   both make sure this is the case.
 - When using images from ACR in AKS, the HostPath `/etc/kubernetes/azure.json`
   should be [mounted](https://kubernetes.io/docs/concepts/storage/volumes/) into the Flux Pod.
   Set `registry.acr.enabled=True` in the [helm chart](https://github.com/weaveworks/flux/blob/master/chart/flux/README.md)
   or alter the [Deployment](https://github.com/weaveworks/flux/blob/master/deploy/flux-deployment.yaml):
   ```yaml
    spec:
      containers:
        image: docker.io/weaveworks/flux
        ...
        volumeMounts:
        - name: acr-credentials
          mountPath: /etc/kubernetes/azure.json
          readOnly: true
      volumes:
      - name: acr-credentials
        hostPath:
          path: /etc/kubernetes/azure.json
          type: ""
   ```
 - Flux excludes images with no suitable manifest (linux amd64) in manifestlist
 - Flux doesn't yet understand image refs that use digests instead of
   tags; see
   [weaveworks/flux#885](https://github.com/weaveworks/flux/issues/885).

If none of these explanations seem to apply, please
[file an issue](https://github.com/weaveworks/flux/issues/new).

### Why do my image tags appear out of order?

You may notice that the ordering given to image tags does not always
correspond with the order in which you pushed the images. That's
because Flux sorts them by the image creation time; and, if you have
retagged an older image, the creation time won't correspond to when
you pushed the image. (Why does Flux look at the image creation time?
In general there is no way for Flux to retrieve the time at which a
tag was pushed from an image registry.)

This can happen if you explicitly tag an image that already
exists. Because of the way Docker shares image layers, it can also
happen _implicitly_ if you happen to build an image that is identical
to an existing image.

If this appears to be a problem for you, one way to ensure each image
build has its own creation time is to label it with a build time;
e.g., using
[OpenContainers pre-defined annotations](https://github.com/opencontainers/image-spec/blob/master/annotations.md).

### What is the "sync tag"; or, why do I see a `flux-sync` tag in my git repo?

Flux keeps track of the last commit that it's applied to the cluster,
by pushing a tag (controlled by the command-line flags
`--git-sync-tag` and `--git-label`) to the git repository. This gives
it a persistent high water mark, so even if it is restarted from
scratch, it will be able to tell where it got to.

Technically, it only needs this to be able to determine which image
releases (including automated upgrades) it has applied, and that only
matters if it has been asked to report those with the `--connect`
flag. Future versions of Flux may be more sparing in use of the sync
tag.<|MERGE_RESOLUTION|>--- conflicted
+++ resolved
@@ -1,11 +1,4 @@
-<<<<<<< HEAD
-# Troubleshooting Weave Flux
-=======
----
-title: Troubleshooting Flux
-menu_order: 50
----
->>>>>>> 32c988e2
+# Troubleshooting Flux
 
 Also see the [issues labeled with
 `FAQ`](https://github.com/weaveworks/flux/labels/FAQ), which often
@@ -55,22 +48,6 @@
    _image_ with host keys for `github.com`, `gitlab.com`, `bitbucket.org`, `dev.azure.com`, and `vs-ssh.visualstudio.com`, but if you're using your own git server, you'll
    need to add its host key. See [./standalone-setup.md](./install/standalone-setup.md).
 
-<<<<<<< HEAD
-### "The request failed authentication"
-
-If you're using [Weave Cloud](https://cloud.weave.works/), this
-probably means you haven't supplied the token. You can get the token
-from the settings in Weave Cloud; set the environment variable
-`FLUX_TOKEN` to the token.
-
-If you have set Flux up standalone (as in the instructions in
-[./tutorials/get-started.md](./install/get-started.md)), this
-probably means Flux is defaulting to using Weave Cloud because you've
-not set the environment variable `FLUX_URL` to point at the
-daemon. See [./standalone-setup.md](./install/standalone-setup.md).
-
-=======
->>>>>>> 32c988e2
 ### I'm using GCR/GKE and I keep seeing "Quota exceeded" in logs
 
 GCP (in general) has quite conservative API rate limiting, and Flux's
