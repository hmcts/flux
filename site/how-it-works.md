--- conflicted
+++ resolved
@@ -1,11 +1,4 @@
-<<<<<<< HEAD
-# How Weave Flux Works
-=======
----
-title: How Flux Works
-menu_order: 20
----
->>>>>>> 32c988e2
+# How Flux Works
 
 This page describes the goals of flux, how it achieves them and
 significant architectural decisions. It is intentionally high level
@@ -27,15 +20,9 @@
 with the systems that ensure that the orchestrator is in a working
 state.
 
-<<<<<<< HEAD
-Flux provides a CLI ([`fluxctl`](./using/fluxctl.md)) and a UI (as a component of Weave Cloud)
-to perform these operations manually. Flux is flexible enough to fit
-into any development process.
-=======
-Flux provides a CLI ([`fluxctl`](fluxctl.md)) to perform these
-operations manually. Flux is flexible enough to fit into any
-development process.
->>>>>>> 32c988e2
+Flux provides a CLI ([`fluxctl`](./using/fluxctl.md)) to perform these
+operations manually. Flux is flexible enough to fit into any development
+process.
 
 ## Implementation Overview
 
@@ -89,22 +76,6 @@
 Images can be "locked" to a specific version. "locked" images won't be
 updated by automated or manual means.
 
-<<<<<<< HEAD
-## Weave Cloud only
-
-### Slack integration
-
-Flux integrates with Slack. A Slack API endpoint is required.
-
-Flux will announce to slack when changes have occured.
-
-### Auditing
-
-Flux also exposes the history of its actions for auditing
-purposes. You can see every event that has happened on the cluster.
-
-=======
->>>>>>> 32c988e2
 ## Next
 
 _Get started by [installing Flux](./install/index.md)._