<<<<<<< HEAD
# Weave Flux FAQ
=======
---
title: Flux FAQ
menu_order: 60
---

- [General questions](#general-questions)
  * [What does Flux do?](#what-does-flux-do)
  * [How does it automate deployment?](#how-does-it-automate-deployment)
  * [How is that different from a bash script?](#how-is-that-different-from-a-bash-script)
  * [Why should I automate deployment?](#why-should-i-automate-deployment)
  * [I thought Flux was about service routing?](#i-thought-flux-was-about-service-routing)
  * [Are there prerelease builds I can run?](#are-there-prerelease-builds-i-can-run)
- [Technical questions](#technical-questions)
  * [Does it work only with one git repository?](#does-it-work-only-with-one-git-repository)
  * [Do I have to put my application code and config in the same git repo?](#do-i-have-to-put-my-application-code-and-config-in-the-same-git-repo)
  * [Is there any special directory layout I need in my git repo?](#is-there-any-special-directory-layout-i-need-in-my-git-repo)
  * [Why does Flux need a git ssh key with write access?](#why-does-flux-need-a-git-ssh-key-with-write-access)
  * [Does Flux automatically sync changes back to git?](#does-flux-automatically-sync-changes-back-to-git)
  * [Will Flux delete resources when I remove them from git?](#will-flux-delete-resources-when-i-remove-them-from-git)
  * [How do I give Flux access to an image registry?](#how-do-i-give-flux-access-to-an-image-registry)
  * [How often does Flux check for new images?](#how-often-does-flux-check-for-new-images)
  * [How often does Flux check for new git commits (and can I make it sync faster)?](#how-often-does-flux-check-for-new-git-commits-and-can-i-make-it-sync-faster)
  * [How do I use my own deploy key?](#how-do-i-use-my-own-deploy-key)
  * [How do I use a private git host (or one that's not github.com, gitlab.com, bitbucket.org, dev.azure.com, or vs-ssh.visualstudio.com)?](#how-do-i-use-a-private-git-host-or-one-thats-not-githubcom-gitlabcom-bitbucketorg-devazurecom-or-vs-sshvisualstudiocom)
  * [Why does my CI pipeline keep getting triggered?](#why-does-my-ci-pipeline-keep-getting-triggered)
  * [Can I restrict the namespaces that Flux can see or operate on?](#can-i-restrict-the-namespaces-that-flux-can-see-or-operate-on)
  * [Can I change the namespace Flux puts things in by default?](#can-i-change-the-namespace-flux-puts-things-in-by-default)
  * [Can I temporarily make Flux ignore a deployment?](#can-i-temporarily-make-flux-ignore-a-deployment)
  * [How can I prevent Flux overriding the replicas when using HPA?](#how-can-i-prevent-flux-overriding-the-replicas-when-using-hpa)
  * [Can I disable Flux registry scanning?](#can-i-disable-flux-registry-scanning)
  * [Does Flux support Kustomize/My favorite manifest factorization technology?](#does-flux-support-kustomizetemplatingmy-favorite-manifest-factorization-technology)
- [Flux Helm Operator questions](#flux-helm-operator-questions)
  * [I'm using SSL between Helm and Tiller. How can I configure Flux to use the certificate?](#im-using-ssl-between-helm-and-tiller-how-can-i-configure-flux-to-use-the-certificate)
  * [I've deleted a HelmRelease file from Git. Why is the Helm release still running on my cluster?](#ive-deleted-a-helmrelease-file-from-git-why-is-the-helm-release-still-running-on-my-cluster)
  * [I've manually deleted a Helm release. Why is Flux not able to restore it?](#ive-manually-deleted-a-helm-release-why-is-flux-not-able-to-restore-it)
  * [I have a dedicated Kubernetes cluster per environment and I want to use the same Git repo for all. How can I do that?](#i-have-a-dedicated-kubernetes-cluster-per-environment-and-i-want-to-use-the-same-git-repo-for-all-how-can-i-do-that)
>>>>>>> 32c988e2

## General questions

Also see

- [the introduction](./introduction.md) for Flux's design principles
- [the troubleshooting section](./troubleshooting.md)

### What does Flux do?

Flux automates the process of deploying new configuration and
container images to Kubernetes.

### How does it automate deployment?

It synchronises all manifests in a repository with a Kubernetes cluster.
It also monitors container registries for new images and updates the
manifests accordingly.

### How is that different from a bash script?

The amount of functionality contained within Flux warrants a dedicated
application/service. An equivalent script could easily get too large
to maintain and reuse.

Anyway, we've already done it for you!

### Why should I automate deployment?

Automation is a principle of lean development. It reduces waste, to
provide efficiency gains. It empowers employees by removing dull
tasks. It mitigates against failure by avoiding silly mistakes.

### I thought Flux was about service routing?

That's [where we started a while
ago](https://www.weave.works/blog/flux-service-routing/). But we
discovered that automating deployments was more urgent for our own
purposes.

Staging deployments with clever routing is useful, but it's a later
level of operational maturity.

There are some pretty good solutions for service routing:
[Envoy](https://www.envoyproxy.io/), [Istio](https://istio.io) for
example. We may return to the matter of staged deployments.

### Are there prerelease builds I can run?

There are builds from CI for each merge to master branch. See
[weaveworks/flux-prerelease](https://hub.docker.com/r/weaveworks/flux-prerelease/tags)
and
[weaveworks/helm-operator-prerelease](https://hub.docker.com/r/weaveworks/helm-operator-prerelease/tags).

## Technical questions

### Does it work only with one git repository?

At present, yes it works only with a single git repository containing
Kubernetes manifests. You can have as many git repositories with
application code as you like, to be clear -- see
[below](#do-i-have-to-put-my-application-code-and-config-in-the-same-git-repo).

There's no principled reason for this, it's just
a consequence of time and effort being in finite supply. If you have a
use for multiple git repo support, please comment in
https://github.com/weaveworks/flux/issues/1164.

In the meantime, for some use cases you can run more than one Flux
daemon and point them at different repos. If you do this, consider
trimming the RBAC permissions you give each daemon's service account.

This
[Flux (daemon) operator](https://github.com/justinbarrick/flux-operator)
project may be of use for managing multiple daemons.

### Do I have to put my application code and config in the same git repo?

Nope, but they can be if you want to keep them together. Flux doesn't
need to know about your application code, since it deals with
container images (i.e., once your application code has already been
built).

### Is there any special directory layout I need in my git repo?

Nope. Flux doesn't place any significance on the directory structure,
and will descend into subdirectories in search of YAMLs. Although [kubectl works with JSON files](https://kubernetes.io/docs/concepts/configuration/overview/#using-kubectl), Flux will ignore JSON. It avoids
directories that look like Helm charts.

If you have YAML files in the repo that _aren't_ for applying to
Kubernetes, use `--git-path` to constrain where Flux starts looking.

See also [requirements.md](./requirements.md) for a little more
explanation.

### Why does Flux need a git ssh key with write access?

There are a number of Flux commands and API calls which will update the git repo in the course of
applying the command. This is done to ensure that git remains the single source of truth.

For example, if you use the following `fluxctl` command:

```sh
fluxctl release --controller=deployment/foo --update-image=bar:v2
```

The image tag will be updated in the git repository upon applying the command.

For more information about Flux commands see [the fluxctl docs](./using/fluxctl.md).

### Does Flux automatically sync changes back to git?

No. It applies changes to git only when a Flux command or API call makes them.

### Will Flux delete resources when I remove them from git?

Flux has an experimental (for now) garbage collection feature,
enabled by passing the command-line flag `--sync-garbage-collection`
to fluxd.

The garbage collection is conservative: it is designed to not delete
resources that were not created by fluxd. This means it will sometimes
_not_ delete resources that _were_ created by fluxd, when
reconfigured. Read more about garbage collection
[here](./features/garbagecollection.md).

### How do I give Flux access to an image registry?

Flux transparently looks at the image pull secrets that you attach to
workloads and service accounts, and thereby uses the same credentials
that Kubernetes uses for pulling each image. In general, if your pods
are running, then Kubernetes has pulled the images, and Flux should be
able to access them too.

There are exceptions:

 - One way of supplying credentials in Kubernetes is to put them on each
   node; Flux does not have access to those credentials.
 - In some environments, authorisation provided by the platform is
   used instead of image pull secrets:
    - Google Container Registry works this way; Flux will
      automatically attempt to use platform-provided credentials when
      scanning images in GCR.
    - Amazon Elastic Container Registry (ECR) has its own
      authentication using IAM. If your worker nodes can read from
      ECR, then Flux will be able to access it too.

To work around exceptional cases, you can mount a docker config into
the Flux container. See the argument `--docker-config` in [the daemon
arguments reference](./features/daemon.md).

See also
[Why are my images not showing up in the list of images?](#why-are-my-images-not-showing-up-in-the-list-of-images)

### How often does Flux check for new images?

 - Flux scans image registries for metadata as quickly as it can,
   given rate limiting; and,
 - checks if any automated workloads needs updates every five minutes,
   by default.

The latter default is quite conservative, so you can try lowering it
(it's set with the flag `--registry-poll-interval`).

Please don't _increase_ the rate limiting numbers (`--registry-rps`
and `--registry-burst`) -- it's possible to get blacklisted by image
registries if you spam them with requests.

If you are using GCP/GKE/GCR, you will likely want much lower rate
limits. Please see
[weaveworks/flux#1016](https://github.com/weaveworks/flux/issues/1016)
for specific advice.

### How often does Flux check for new git commits (and can I make it sync faster)?

Short answer: every five minutes; and yes.

There are two flags that control how often Flux syncs the cluster with
git. They are

 * `--git-poll-interval`, which controls how often it looks for new
   commits

 * `--sync-interval`, which controls how often it will apply what's in
   git, to the cluster, absent new commits.

Both of these have five minutes as the default. When there are new
commits, it will run a sync then and there, so in practice syncs
happen more often than `--sync-interval`.

If you want to be more responsive to new commits, then give a shorter
duration for `--git-poll-interval`, so it will check more often.

It is less useful to shorten the duration for `--sync-interval`, since
that just controls how often it will sync _without_ there being new
commits. Reducing it below a minute or so may hinder Flux, since syncs
can take tens of seconds, leaving not much time to do other
operations.

### How do I use my own deploy key?

Flux uses a k8s secret to hold the git ssh deploy key. It is possible
to provide your own.

First delete the secret (if it exists):

`kubectl delete secret flux-git-deploy`

Then create a new secret named `flux-git-deploy`, using your private key as the content of the secret (you can generate the key with `ssh-keygen -q -N "" -f /full/path/to/private_key`):

`kubectl create secret generic flux-git-deploy --from-file=identity=/full/path/to/private_key`

Now restart fluxd to re-read the k8s secret (if it is running):

`kubectl delete $(kubectl get pod -o name -l name=flux)`

If you have installed flux through Helm, make sure to pass 
`--set git.secretName=flux-git-deploy` when installing/upgrading the chart.

### How do I use a private git host (or one that's not github.com, gitlab.com, bitbucket.org, dev.azure.com, or vs-ssh.visualstudio.com)?

As part of using git+ssh securely from the Flux daemon, we make sure
`StrictHostKeyChecking` is on in the
[SSH config](http://man7.org/linux/man-pages/man5/ssh_config.5.html). This
mitigates against man-in-the-middle attacks.

We bake host keys for `github.com`, `gitlab.com`, `bitbucket.org`, `dev.azure.com`, and `vs-ssh.visualstudio.com`
into the image to cover some common cases. If you're using another
service, or running your own git host, you need to supply your own
host key(s).

How to do this is documented in
[the standalone setup doc](./install/standalone-setup.md).

### Why does my CI pipeline keep getting triggered?

There's a couple of reasons this can happen.

The first is that Flux pushes commits to your git repo, and if that
repo is configured to go through CI, usually those commits will
trigger a build. You can avoid this by supplying the flag `--ci-skip`
so that Flux's commit will append `[ci skip]` to its commit
messages. Many CI systems will treat that as meaning they should not
run a build for that commit. You can use `--ci-skip-message`, if you
need a different piece of text appended to commit messages.

The other thing that can trigger CI is that Flux pushes a tag to the
upstream git repo whenever it has applied new commits. This acts as a
"high water mark" for Flux to know which commits have already been
seen. The default name for this tag is `flux-sync`, but it can be
changed with the flags `--git-sync-tag` and `--git-label`. The
simplest way to avoid triggering builds is to exclude this tag from
builds -- how to do that will depend on how your CI system is
configured.

Here's the relevant docs for some common CI systems:

 - [CircleCI](https://circleci.com/docs/2.0/workflows/#git-tag-job-execution)
 - [TravisCI](https://docs.travis-ci.com/user/customizing-the-build#Building-Specific-Branches)
 - [GitLab](https://docs.gitlab.com/ee/ci/yaml/#only-and-except-simplified)
 - [Bitbucket Pipelines](https://confluence.atlassian.com/bitbucket/configure-bitbucket-pipelines-yml-792298910.html#Configurebitbucket-pipelines.yml-ci_defaultdefault)
 - [Azure Pipelines](https://docs.microsoft.com/en-us/azure/devops/pipelines/index?view=azure-devops)

### Can I restrict the namespaces that Flux can see or operate on?

Yes, though support for this is experimental at the minute.

Flux will only operate on the namespaces that its service account has
access to; so the most effective way to restrict it to certain
namespaces is to use Kubernetes' role-based access control (RBAC) to
make a service account that has restricted access itself. You may need
to experiment to find the most restrictive permissions that work for
your case.

You will need to use the (experimental) command-line flag
`--k8s-allow-namespace` to enumerate the namespaces that Flux
attempts to scan for workloads.

### Can I change the namespace Flux puts things in by default?

Yes. The fluxd image has a "kubeconfig" file baked in, which specifies
a default namespace of `"default"`. That means any manifest not
specifying a namespace (in `.metadata.namespace`) will be given the
namespace `"default"` when applied to the cluster.

You can override this by mounting your own "kubeconfig" file into the
container from a configmap, and using the `KUBECONFIG` environment
entry to point to it. The [example
deployment](https://github.com/weaveworks/flux/blob/master/deploy/flux-deployment.yaml) shows how to do this, in
commented out sections -- it needs extra bits of config in three
places (the `volume`, `volumeMount`, and `env` entries).

The easiest way to create a suitable "kubeconfig" will be to adapt the
[file that is baked into the image](https://github.com/weaveworks/flux/blob/master/docker/kubeconfig). Save that
locally as `my-kubeconfig`, edit it to change the default namespace,
then create the configmap, in the same namespace you run Flux in, with
something like:

    kubectl create configmap flux-kubeconfig --from-file=config=./my-kubeconfig

Be aware that the expected location (`$HOME/.kube/`) of the
`kubeconfig` file is _also_ used by `kubectl` to cache API responses,
and mounting from a configmap will make it read-only and thus
effectively disable the caching. For that reason, take care to mount
your configmap elsewhere in the filesystem, as the example shows.

### Can I temporarily make Flux ignore a deployment?

Yes. The easiest way to do that is to use the following annotation
*in the manifest files*:

```yaml
    flux.weave.works/ignore: true
```

To stop ignoring these annotated resources, you simply remove the
annotation from the manifests in git. A live example can be seen
[here](https://github.com/stefanprodan/openfaas-flux/blob/master/secrets/openfaas-token.yaml).
This will work for any type of resource.

Sometimes it might be easier to annotate a *running resource in
the cluster* as opposed to committing a change to git. Please note
that this will only work with resources of the type `namespace`
and the set of controllers in
[resourcekinds.go](https://github.com/weaveworks/flux/blob/master/cluster/kubernetes/resourcekinds.go),
namely `deployment`, `daemonset`, `cronjob`, `statefulset` and
`fluxhelmrelease`).

If the annotation is just carried in the cluster, the easiest way
to remove it is to run:

```sh
kubectl annotate <resource> "flux.weave.works/ignore"-
```

Mixing both kinds of annotations (in-git and in-cluster), can make
it a bit hard to figure out how/where to undo the change (cf
[flux#1211](https://github.com/weaveworks/flux/issues/1211)).

The full story is this: Flux looks at the files and the running
resources when deciding whether what to apply. But it gets the
running resources by exporting them from the cluster, and that
only returns the kinds of resource mentioned above. So,
annotating a running resource only works if it's one of those
kinds; putting the annotation in the file always works.

### How can I prevent Flux overriding the replicas when using HPA?

When using a horizontal pod autoscaler you have to remove the `spec.replicas` from your deployment definition.
If the replicas field is not present in Git, Flux will not override the replica count set by the HPA.

### Can I disable Flux registry scanning?

You can exclude images from being scanned by providing a list of glob expressions using the `registry-exclude-image` flag.

Exclude images from Docker Hub and Quay.io:

```
--registry-exclude-image=docker.io/*,quay.io/*
```

And the Helm install equivalent (note the `\,` separator):

```
--set registry.excludeImage="docker.io/*\,quay.io/*"
```

Exclude images containing `test` in the FQN:

```
--registry-exclude-image=*test*
```

Disable image scanning for all images:

```
--registry-exclude-image=*
```

### Does Flux support Kustomize/Templating/My favorite manifest factorization technology?

Yes!

Flux experimentally supports technology-agnostic manifest factorization through
`.flux.yaml` configuration files placed in the Git repository. To enable this
feature please supply `fluxd` with flag `--manifest-generation=true`.

See [`.flux.yaml` configuration files documentation](./features/fluxyaml-config-files.md) for
further details.

## Flux Helm Operator questions

### I'm using SSL between Helm and Tiller. How can I configure Flux to use the certificate?

When installing Flux, you can supply the CA and client-side certificate using the `helmOperator.tls` options,
more details [here](https://github.com/weaveworks/flux/blob/master/chart/flux/README.md#installing-weave-flux-helm-operator-and-helm-with-tls-enabled).

### I've deleted a HelmRelease file from Git. Why is the Helm release still running on my cluster?

Flux doesn't delete resources, there is an [issue](https://github.com/weaveworks/flux/issues/738) opened about this topic on GitHub.
In order to delete a Helm release first remove the file from Git and afterwards run:

```yaml
kubectl delete helmrelease/my-release
```

The Flux Helm operator will receive the delete event and will purge the Helm release.

### I've manually deleted a Helm release. Why is Flux not able to restore it?

If you delete a Helm release with `helm delete my-release`, the release name can't be reused.
You need to use the `helm delete --purge` option only then Flux will be able reinstall a release.

### I have a dedicated Kubernetes cluster per environment and I want to use the same Git repo for all. How can I do that?

*Option 1*
For each cluster create a directory in your config repo.
When installing Flux Helm chart set the Git path using `--set git.path=k8s/cluster-name`
and set a unique label for each cluster `--set git.label=cluster-name`.

You can have one or more shared dirs between clusters. Assuming your shared dir is located
at `k8s/common` set the Git path as `--set git.path="k8s/common\,k8s/cluster-name"`.

*Option 2*
For each cluster create a Git branch in your config repo.
When installing Flux Helm chart set the Git branch using `--set git.branch=cluster-name`
and set a unique label for each cluster `--set git.label=cluster-name`.
<|MERGE_RESOLUTION|>--- conflicted
+++ resolved
@@ -1,43 +1,4 @@
-<<<<<<< HEAD
-# Weave Flux FAQ
-=======
----
-title: Flux FAQ
-menu_order: 60
----
-
-- [General questions](#general-questions)
-  * [What does Flux do?](#what-does-flux-do)
-  * [How does it automate deployment?](#how-does-it-automate-deployment)
-  * [How is that different from a bash script?](#how-is-that-different-from-a-bash-script)
-  * [Why should I automate deployment?](#why-should-i-automate-deployment)
-  * [I thought Flux was about service routing?](#i-thought-flux-was-about-service-routing)
-  * [Are there prerelease builds I can run?](#are-there-prerelease-builds-i-can-run)
-- [Technical questions](#technical-questions)
-  * [Does it work only with one git repository?](#does-it-work-only-with-one-git-repository)
-  * [Do I have to put my application code and config in the same git repo?](#do-i-have-to-put-my-application-code-and-config-in-the-same-git-repo)
-  * [Is there any special directory layout I need in my git repo?](#is-there-any-special-directory-layout-i-need-in-my-git-repo)
-  * [Why does Flux need a git ssh key with write access?](#why-does-flux-need-a-git-ssh-key-with-write-access)
-  * [Does Flux automatically sync changes back to git?](#does-flux-automatically-sync-changes-back-to-git)
-  * [Will Flux delete resources when I remove them from git?](#will-flux-delete-resources-when-i-remove-them-from-git)
-  * [How do I give Flux access to an image registry?](#how-do-i-give-flux-access-to-an-image-registry)
-  * [How often does Flux check for new images?](#how-often-does-flux-check-for-new-images)
-  * [How often does Flux check for new git commits (and can I make it sync faster)?](#how-often-does-flux-check-for-new-git-commits-and-can-i-make-it-sync-faster)
-  * [How do I use my own deploy key?](#how-do-i-use-my-own-deploy-key)
-  * [How do I use a private git host (or one that's not github.com, gitlab.com, bitbucket.org, dev.azure.com, or vs-ssh.visualstudio.com)?](#how-do-i-use-a-private-git-host-or-one-thats-not-githubcom-gitlabcom-bitbucketorg-devazurecom-or-vs-sshvisualstudiocom)
-  * [Why does my CI pipeline keep getting triggered?](#why-does-my-ci-pipeline-keep-getting-triggered)
-  * [Can I restrict the namespaces that Flux can see or operate on?](#can-i-restrict-the-namespaces-that-flux-can-see-or-operate-on)
-  * [Can I change the namespace Flux puts things in by default?](#can-i-change-the-namespace-flux-puts-things-in-by-default)
-  * [Can I temporarily make Flux ignore a deployment?](#can-i-temporarily-make-flux-ignore-a-deployment)
-  * [How can I prevent Flux overriding the replicas when using HPA?](#how-can-i-prevent-flux-overriding-the-replicas-when-using-hpa)
-  * [Can I disable Flux registry scanning?](#can-i-disable-flux-registry-scanning)
-  * [Does Flux support Kustomize/My favorite manifest factorization technology?](#does-flux-support-kustomizetemplatingmy-favorite-manifest-factorization-technology)
-- [Flux Helm Operator questions](#flux-helm-operator-questions)
-  * [I'm using SSL between Helm and Tiller. How can I configure Flux to use the certificate?](#im-using-ssl-between-helm-and-tiller-how-can-i-configure-flux-to-use-the-certificate)
-  * [I've deleted a HelmRelease file from Git. Why is the Helm release still running on my cluster?](#ive-deleted-a-helmrelease-file-from-git-why-is-the-helm-release-still-running-on-my-cluster)
-  * [I've manually deleted a Helm release. Why is Flux not able to restore it?](#ive-manually-deleted-a-helm-release-why-is-flux-not-able-to-restore-it)
-  * [I have a dedicated Kubernetes cluster per environment and I want to use the same Git repo for all. How can I do that?](#i-have-a-dedicated-kubernetes-cluster-per-environment-and-i-want-to-use-the-same-git-repo-for-all-how-can-i-do-that)
->>>>>>> 32c988e2
+# Flux FAQ
 
 ## General questions
 
