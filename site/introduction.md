--- conflicted
+++ resolved
@@ -1,11 +1,4 @@
-<<<<<<< HEAD
-# Introducing Weave Flux
-=======
----
-title: Introducing Flux
-menu_order: 10
----
->>>>>>> 32c988e2
+# Introducing Flux
 
 Continuous delivery is a term that encapsulates a set of best practices 
 that surround building, deploying and monitoring applications. The 
